--- conflicted
+++ resolved
@@ -281,12 +281,8 @@
                 try
                 {
                     clientSocket.Send(time_sync_data.ToArray(), SocketFlags.None);
-<<<<<<< HEAD
-                } catch (Exception ex)
-=======
                 }
                 catch (Exception ex)
->>>>>>> 031ec7f7
                 {
                     // this may sometimes happen if clients/servers drop the connection from their side
                     Logging.warn(String.Format("Exception while attempting to send time sync: {0}.", ex.Message));
